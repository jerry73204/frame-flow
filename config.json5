--- conflicted
+++ resolved
@@ -91,7 +91,6 @@
         "warm_up_steps": 20,
         "label_flip_prob": 0,
         "critic_noise_prob": 0.5,
-<<<<<<< HEAD
         "train_detector_steps": 1,
         "train_discriminator_steps": 5,
         "train_generator_steps": 1,
@@ -100,14 +99,6 @@
         "train_forward_consistency_steps": 1,
         "train_backward_consistency_disc_steps": 1,
         "train_backward_consistency_gen_steps": 5,
-=======
-        "train_detector_steps": 0,
-        "train_discriminator_steps": 0,
-        "train_generator_steps": 0,
-        "train_consistency_steps": 0,
-        "train_transformer_steps": 1,
-        "train_transformer_discriminator_steps": 5,
->>>>>>> 678f2365
     },
     "logging": {
         // "log_dir": "log-test",
@@ -117,12 +108,7 @@
         "save_detector_checkpoint": false,
         "save_generator_checkpoint": false,
         "save_discriminator_checkpoint": false,
-<<<<<<< HEAD
         "save_transformer_checkpoint": false,
         "save_image_seq_discriminator_checkpoint": false,
-=======
-        "save_transformer_checkpoint": true,
-        "save_transformer_discriminator_checkpoint": true,
->>>>>>> 678f2365
     },
 }